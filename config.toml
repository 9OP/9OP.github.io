baseurl = "https://9op.github.io/"
languageCode = "en-us"
<<<<<<< HEAD
title = "Martin"
theme = "default"
paginate = 5
copyright = "Copyright © 2021 - Martin Guyard"
=======
title = "Martin Grd"
theme= "default"
paginate = 5
copyright= "© 2021 - Martin Grd - <a href='https://github.com/9op/9op.github.io'> source </a>"
>>>>>>> ab19a869

[markup]
  [markup.highlight]
    lineNos = true
    style = "solarized-dark"
    tabWidth = 4
  [markup.tableOfContents]
    endLevel = 4
    ordered = false

[params] 
  contentTypeName = "post"
  defaultTheme = "light" # dark / light
  showMenuItems = 3 # elements before submenu trigger
<<<<<<< HEAD
  sources = "<a href='https://github.com/9op/9op.github.io'> sources </a>"
=======
>>>>>>> ab19a869

[languages]
    [languages.en.params.logo]
      logoText = "/home"
      logoHomeLink = "/"

    [languages.en.menu]
      [[languages.en.menu.main]]
        identifier = "about"
        name = "About"
        url = "/about"

      [[languages.en.menu.main]]
        identifier = "archive"
        name = "Archives"
        url = "/archive"<|MERGE_RESOLUTION|>--- conflicted
+++ resolved
@@ -1,16 +1,10 @@
 baseurl = "https://9op.github.io/"
 languageCode = "en-us"
-<<<<<<< HEAD
 title = "Martin"
 theme = "default"
 paginate = 5
 copyright = "Copyright © 2021 - Martin Guyard"
-=======
-title = "Martin Grd"
-theme= "default"
-paginate = 5
-copyright= "© 2021 - Martin Grd - <a href='https://github.com/9op/9op.github.io'> source </a>"
->>>>>>> ab19a869
+
 
 [markup]
   [markup.highlight]
@@ -25,10 +19,7 @@
   contentTypeName = "post"
   defaultTheme = "light" # dark / light
   showMenuItems = 3 # elements before submenu trigger
-<<<<<<< HEAD
   sources = "<a href='https://github.com/9op/9op.github.io'> sources </a>"
-=======
->>>>>>> ab19a869
 
 [languages]
     [languages.en.params.logo]
